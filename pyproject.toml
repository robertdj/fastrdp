[build-system]
requires = ["pybind11>=2.10", "setuptools>=42"]
build-backend = "setuptools.build_meta"

[project]
name = "fastrdp"
version = "0.3.0"
description = "Implementation of the Ramer-Douglas-Peucker algorithm"
readme = "README.md"
authors = [{ name = "Robert Dahl Jacobsen" }]
license = { file = "LICENSE" }
classifiers = [
    "License :: OSI Approved :: MIT License",
    "Programming Language :: Python :: 3",
]
requires-python = ">=3.9"
dependencies = [
    "numpy>=2.0.2",
]

[project.optional-dependencies]
<<<<<<< HEAD
dev = ["build", "numpy >= 1.7.0", "pytest", "wheel", "polars", "plotnine", "pyarrow"]
=======
dev = ["build", "pytest", "wheel"]
>>>>>>> d2be973e
docs = ["jupyter", "matplotlib", "rdp"]

[project.urls]
Homepage = "https://github.com/robertdj/fastrdp"<|MERGE_RESOLUTION|>--- conflicted
+++ resolved
@@ -19,11 +19,7 @@
 ]
 
 [project.optional-dependencies]
-<<<<<<< HEAD
 dev = ["build", "numpy >= 1.7.0", "pytest", "wheel", "polars", "plotnine", "pyarrow"]
-=======
-dev = ["build", "pytest", "wheel"]
->>>>>>> d2be973e
 docs = ["jupyter", "matplotlib", "rdp"]
 
 [project.urls]
