#ifndef RDP_GEOMETRY_H
#define RDP_GEOMETRY_H

#include <array>
#include <cmath>
#include <algorithm>
#include <initializer_list>

namespace rdp {

struct Vec2D {
    double x = 0.0;
    double y = 0.0;

    Vec2D() = default;
    Vec2D(double x_, double y_) : x(x_), y(y_) {}

    Vec2D operator+(const Vec2D& other) const {
        return Vec2D(x + other.x, y + other.y);
    }

    Vec2D operator-(const Vec2D& other) const {
        return Vec2D(x - other.x, y - other.y);
    }

    Vec2D operator*(double s) const {
        return Vec2D(x * s, y * s);
    }

    double dot(const Vec2D& other) const {
        return x * other.x + y * other.y;
    }

    double lengthSquared() const {
        return dot(*this);
    }

    double length() const {
        return std::sqrt(lengthSquared());
    }
};

<<<<<<< HEAD
inline Vec<3> cross(const Vec<3> &a, const Vec<3> &b) {
    return {
        a.data[1] * b.data[2] - a.data[2] * b.data[1],
        a.data[2] * b.data[0] - a.data[0] * b.data[2],
        a.data[0] * b.data[1] - a.data[1] * b.data[0]
    };
}

template <std::size_t N>
struct Point {
    std::array<double, N> data{};
=======
struct Point2D {
    double x = 0.0;
    double y = 0.0;
>>>>>>> 5de14c72

    Point2D() = default;
    Point2D(double x_, double y_) : x(x_), y(y_) {}

    Vec2D operator-(const Point2D& other) const {
        return Vec2D(x - other.x, y - other.y);
    }

    Point2D operator+(const Vec2D& v) const {
        return Point2D(x + v.x, y + v.y);
    }
};

inline double point2LineDistanceSquared2D(const Point2D &p, const Point2D &a, const Point2D &b) {
    Vec2D ab = b - a;

    if (ab.lengthSquared() < 1.0e-14)
        return (p - a).lengthSquared();

<<<<<<< HEAD
    if constexpr (N == 2) {
        // https://en.wikipedia.org/wiki/Distance_from_a_point_to_a_line#Line_defined_by_two_points
        double distance = ab.data[1] * (p.data[0] - a.data[0]) - ab.data[0] * (p.data[1] - a.data[1]);
        return (distance * distance) / ab.lengthSquared();
    } else if constexpr (N == 3) { // 3D
        // https://en.wikipedia.org/wiki/Distance_from_a_point_to_a_line#Another_vector_formulation
        return cross(p - a, ab).lengthSquared() / ab.lengthSquared();
    } else {
        static_assert(N == 2 || N == 3, "Only 2D and 3D supported.");
    }
=======
    // https://en.wikipedia.org/wiki/Distance_from_a_point_to_a_line#Line_defined_by_two_points
    double distance = ab.y * (p.x - a.x) - ab.x * (p.y - a.y);
    
    return (distance * distance) / ab.lengthSquared();
>>>>>>> 5de14c72
}

} // namespace rdp
#endif // RDP_GEOMETRY_H<|MERGE_RESOLUTION|>--- conflicted
+++ resolved
@@ -40,23 +40,9 @@
     }
 };
 
-<<<<<<< HEAD
-inline Vec<3> cross(const Vec<3> &a, const Vec<3> &b) {
-    return {
-        a.data[1] * b.data[2] - a.data[2] * b.data[1],
-        a.data[2] * b.data[0] - a.data[0] * b.data[2],
-        a.data[0] * b.data[1] - a.data[1] * b.data[0]
-    };
-}
-
-template <std::size_t N>
-struct Point {
-    std::array<double, N> data{};
-=======
 struct Point2D {
     double x = 0.0;
     double y = 0.0;
->>>>>>> 5de14c72
 
     Point2D() = default;
     Point2D(double x_, double y_) : x(x_), y(y_) {}
@@ -76,24 +62,15 @@
     if (ab.lengthSquared() < 1.0e-14)
         return (p - a).lengthSquared();
 
-<<<<<<< HEAD
-    if constexpr (N == 2) {
-        // https://en.wikipedia.org/wiki/Distance_from_a_point_to_a_line#Line_defined_by_two_points
-        double distance = ab.data[1] * (p.data[0] - a.data[0]) - ab.data[0] * (p.data[1] - a.data[1]);
-        return (distance * distance) / ab.lengthSquared();
-    } else if constexpr (N == 3) { // 3D
-        // https://en.wikipedia.org/wiki/Distance_from_a_point_to_a_line#Another_vector_formulation
-        return cross(p - a, ab).lengthSquared() / ab.lengthSquared();
-    } else {
-        static_assert(N == 2 || N == 3, "Only 2D and 3D supported.");
-    }
-=======
     // https://en.wikipedia.org/wiki/Distance_from_a_point_to_a_line#Line_defined_by_two_points
     double distance = ab.y * (p.x - a.x) - ab.x * (p.y - a.y);
     
     return (distance * distance) / ab.lengthSquared();
->>>>>>> 5de14c72
 }
+
+// For 3D:
+// https://en.wikipedia.org/wiki/Distance_from_a_point_to_a_line#Another_vector_formulation
+// return cross(p - a, ab).lengthSquared() / ab.lengthSquared();
 
 } // namespace rdp
 #endif // RDP_GEOMETRY_H