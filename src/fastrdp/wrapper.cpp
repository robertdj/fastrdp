--- conflicted
+++ resolved
@@ -36,30 +36,10 @@
     }
 
 
-<<<<<<< HEAD
     std::vector<rdp::Point<N>> points(nPoints);
     for (std::size_t i = 0; i < nPoints; ++i)
         for (std::size_t k = 0; k < N; ++k)
             points[i].data[k] = static_cast<const double*>(buf[k].ptr)[i];
-    
-    // // Prepare input for RDP function
-    // std::vector<rdp::Point<N>> points;
-    // points.reserve(nPoints);
-    // for (std::size_t i = 0; i < nPoints; ++i)
-    // {
-    //     rdp::Point<N> p;
-    //     for (std::size_t k = 0; k < N; ++k)
-    //         p.data[k] = static_cast<double *>(buf[k].ptr)[i];
-    //     points.push_back(p);
-    // }
-=======
-    // Prepare input for RDP function
-    std::vector<rdp::Point<2>> points(nPoints);
-    for (std::size_t i = 0; i < nPoints; ++i){
-        points[i].data[0] = static_cast<const double*>(buf1.ptr)[i];
-        points[i].data[1] = static_cast<const double*>(buf2.ptr)[i];
-    };
->>>>>>> 864d1c61
 
     std::vector<size_t> indicesToKeep;
     indicesToKeep.reserve(nPoints);
