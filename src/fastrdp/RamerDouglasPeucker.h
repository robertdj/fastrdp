#ifndef RDP
#define RDP

#include <array>
#include <vector>
<<<<<<< HEAD
#include <cstddef>

namespace rdp {
template <std::size_t N>
struct Point {
    std::array<double, N> data{};

    Point() { data.fill(0.0); }
    Point(std::initializer_list<double> vals) {
        std::copy(vals.begin(), vals.end(), data.begin());
    }
};
=======
#include "Geometry.h"

namespace rdp {
>>>>>>> 864d1c61

template <std::size_t N>
void RamerDouglasPeucker(const std::vector<Point<N>> &pointList, std::size_t startIndex,
                         std::size_t endIndex, double epsilonSquared,
                         std::vector<std::size_t> &indicesToKeep);
<<<<<<< HEAD

extern template void RamerDouglasPeucker<2>(const std::vector<Point<2>>&,
                std::size_t, std::size_t,
                double, std::vector<std::size_t>&);

extern template void RamerDouglasPeucker<3>(const std::vector<Point<3>>&,
                                            std::size_t, std::size_t,
                                            double, std::vector<std::size_t>&);

}


=======

extern template void RamerDouglasPeucker<2>(const std::vector<Point<2>>&,
                std::size_t, std::size_t,
                double, std::vector<std::size_t>&);

}
>>>>>>> 864d1c61
#endif<|MERGE_RESOLUTION|>--- conflicted
+++ resolved
@@ -3,30 +3,14 @@
 
 #include <array>
 #include <vector>
-<<<<<<< HEAD
-#include <cstddef>
-
-namespace rdp {
-template <std::size_t N>
-struct Point {
-    std::array<double, N> data{};
-
-    Point() { data.fill(0.0); }
-    Point(std::initializer_list<double> vals) {
-        std::copy(vals.begin(), vals.end(), data.begin());
-    }
-};
-=======
 #include "Geometry.h"
 
 namespace rdp {
->>>>>>> 864d1c61
 
 template <std::size_t N>
 void RamerDouglasPeucker(const std::vector<Point<N>> &pointList, std::size_t startIndex,
                          std::size_t endIndex, double epsilonSquared,
                          std::vector<std::size_t> &indicesToKeep);
-<<<<<<< HEAD
 
 extern template void RamerDouglasPeucker<2>(const std::vector<Point<2>>&,
                 std::size_t, std::size_t,
@@ -39,12 +23,4 @@
 }
 
 
-=======
-
-extern template void RamerDouglasPeucker<2>(const std::vector<Point<2>>&,
-                std::size_t, std::size_t,
-                double, std::vector<std::size_t>&);
-
-}
->>>>>>> 864d1c61
 #endif