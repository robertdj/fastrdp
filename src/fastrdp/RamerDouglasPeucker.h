#ifndef RDP
#define RDP

#include <array>
#include <vector>
#include "Geometry.h"

namespace rdp {

void RamerDouglasPeucker2D(const std::vector<Point2D> &pointList, std::size_t startIndex,
                         std::size_t endIndex, double epsilonSquared,
                         std::vector<std::size_t> &indicesToKeep);

<<<<<<< HEAD
extern template void RamerDouglasPeucker<2>(const std::vector<Point<2>>&,
                std::size_t, std::size_t,
                double, std::vector<std::size_t>&);

extern template void RamerDouglasPeucker<3>(const std::vector<Point<3>>&,
                                            std::size_t, std::size_t,
                                            double, std::vector<std::size_t>&);

=======
>>>>>>> 5de14c72
}


#endif<|MERGE_RESOLUTION|>--- conflicted
+++ resolved
@@ -11,17 +11,6 @@
                          std::size_t endIndex, double epsilonSquared,
                          std::vector<std::size_t> &indicesToKeep);
 
-<<<<<<< HEAD
-extern template void RamerDouglasPeucker<2>(const std::vector<Point<2>>&,
-                std::size_t, std::size_t,
-                double, std::vector<std::size_t>&);
-
-extern template void RamerDouglasPeucker<3>(const std::vector<Point<3>>&,
-                                            std::size_t, std::size_t,
-                                            double, std::vector<std::size_t>&);
-
-=======
->>>>>>> 5de14c72
 }
 
 
